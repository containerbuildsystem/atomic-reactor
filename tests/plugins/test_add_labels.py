--- conflicted
+++ resolved
@@ -109,12 +109,8 @@
     (DF_CONTENT_SINGLE_LINE, LABELS_CONF_BASE, LABELS_CONF_ONE, [], {"label2": "labelnew"}, EXPECTED_OUTPUT6),
     (DF_CONTENT_LABEL, LABELS_CONF_BASE, LABELS_BLANK, [], {"label2": "labelnew"}, EXPECTED_OUTPUT7),
     (DF_CONTENT_LABEL, LABELS_CONF_BASE, LABELS_BLANK, [], {"label2": "labelnew", "x": "y"}, EXPECTED_OUTPUT7),
-<<<<<<< HEAD
     (DF_CONTENT_LABEL, LABELS_CONF_BASE_NONE, LABELS_BLANK, [], {"label2": "labelnew"}, EXPECTED_OUTPUT7),
-    (DF_CONTENT_LABEL, LABELS_CONF_BASE, LABELS_BLANK, [], {"label2": "label1"}, DF_CONTENT_LABEL),
-=======
     (DF_CONTENT_LABEL, LABELS_CONF_BASE, LABELS_BLANK, [], {"label2": "label1"}, EXPECTED_OUTPUT8),
->>>>>>> f0cb150f
 ])
 def test_add_labels_plugin(tmpdir, docker_tasker,
                            df_content, labels_conf_base, labels_conf, dont_overwrite, aliases, expected_output):
