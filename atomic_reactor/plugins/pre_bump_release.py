"""
Copyright (c) 2015 Red Hat, Inc
All rights reserved.

This software may be modified and distributed under the terms
of the BSD license. See the LICENSE file for details.
"""

from __future__ import unicode_literals, absolute_import

import time
from atomic_reactor.plugin import PreBuildPlugin
from atomic_reactor.util import df_parser
from osbs.utils import Labels, utcnow
from atomic_reactor.plugins.pre_reactor_config import get_koji_session, get_koji
from atomic_reactor.plugins.pre_check_and_set_rebuild import is_rebuild
from atomic_reactor.plugins.pre_fetch_sources import PLUGIN_FETCH_SOURCES_KEY
from atomic_reactor.constants import (PLUGIN_BUMP_RELEASE_KEY, PROG, KOJI_RESERVE_MAX_RETRIES,
                                      KOJI_RESERVE_RETRY_DELAY)
from atomic_reactor.util import get_build_json, is_scratch_build
from koji import GenericError


class BumpReleasePlugin(PreBuildPlugin):
    """
    When there is no release label set, create one by asking Koji what
    the next release should be.
    """

    key = PLUGIN_BUMP_RELEASE_KEY
    is_allowed_to_fail = False  # We really want to stop the process

    # The target parameter is no longer used by this plugin. It's
    # left as an optional parameter to allow a graceful transition
    # in osbs-client.
    def __init__(self, tasker, workflow, hub=None, target=None, koji_ssl_certs_dir=None,
                 append=False):
        """
        constructor

        :param tasker: ContainerTasker instance
        :param workflow: DockerBuildWorkflow instance
        :param hub: string, koji hub (xmlrpc)
        :param target: unused - backwards compatibility
        :param koji_ssl_certs_dir: str, path to "cert", "ca", and "serverca"
            Note that this plugin requires koji_ssl_certs_dir set if Koji
            certificate is not trusted by CA bundle.
        :param append: if True, the release will be obtained by appending a
            '.' and a unique integer to the release label in the dockerfile.
        """
        # call parent constructor
        super(BumpReleasePlugin, self).__init__(tasker, workflow)

        self.koji_fallback = {
            'hub_url': hub,
            'auth': {
                'ssl_certs_dir': koji_ssl_certs_dir,
            }
        }
        self.append = append
        self.xmlrpc = get_koji_session(self.workflow, self.koji_fallback)
        koji_setting = get_koji(self.workflow, self.koji_fallback)
        self.reserve_build = koji_setting.get('reserve_build', False)

    def get_patched_release(self, original_release, increment=False):
        # Split the original release by dots, make sure there at least 3 items in parts list
        parts = original_release.split('.', 2) + [None, None]
        release, suffix, rest = parts[:3]

        if increment:
            # Increment first part as a number
            release = str(int(release) + 1)

        # Remove second part if it's a number
        if suffix is not None and suffix.isdigit():
            suffix = None

        # Recombine the parts
        return '.'.join([part for part in [release, suffix, rest]
                         if part is not None])

    def next_release_general(self, component, version, release, release_label,
                             dockerfile_labels):
        """
        get next release for build and set it in dockerfile
        """
        if is_scratch_build():
            # no need to append for scratch build
            metadata = get_build_json().get("metadata", {})
            next_release = metadata.get("name", "1")
        elif self.append:
            next_release = self.get_next_release_append(component, version, release)
        else:
            next_release = self.get_next_release_standard(component, version)

        # No release labels are set so set them
        self.log.info("setting %s=%s", release_label, next_release)
        # Write the label back to the file (this is a property setter)
        dockerfile_labels[release_label] = next_release

    def get_next_release_standard(self, component, version):
        build_info = {'name': component, 'version': version}
        self.log.debug('getting next release from build info: %s', build_info)
        next_release = self.get_patched_release(self.xmlrpc.getNextRelease(build_info))

        # getNextRelease will return the release of the last successful build
        # but next_release might be a failed build. Koji's CGImport doesn't
        # allow reuploading builds, so instead we should increment next_release
        # and make sure the build doesn't exist
        while True:
            build_info = {'name': component, 'version': version, 'release': next_release}
            self.log.debug('checking that the build does not exist: %s', build_info)
            build = self.xmlrpc.getBuild(build_info)
            if not build:
                return next_release

            next_release = self.get_patched_release(next_release, increment=True)

    def get_next_release_append(self, component, version, base_release, base_suffix=1):
        # This is brute force, but trying to use getNextRelease() would be fragile
        # magic depending on the exact details of how koji increments the release,
        # and we expect that the number of builds for any one base_release will be small.
        release = base_release or '1'
        suffix = base_suffix
        while True:
            next_release = '%s.%s' % (release, suffix)
            build_info = {'name': component, 'version': version, 'release': next_release}
            self.log.debug('checking that the build does not exist: %s', build_info)
            build = self.xmlrpc.getBuild(build_info)
            if not build:
                return next_release

            suffix += 1

    def reserve_build_in_koji(self, component, version, release, release_label,
                              dockerfile_labels, source_build=False):
        """
        reserve build in koji, and set reserved build id an token in workflow
        for koji_import
        """
        for counter in range(KOJI_RESERVE_MAX_RETRIES + 1):
            nvr_data = {
                'name': component,
                'version': version,
            }
            if source_build:
                nvr_data['release'] = release
            else:
                nvr_data['release'] = dockerfile_labels[release_label]

            try:
                self.log.info("reserving build in koji: %r", nvr_data)
                reserve = self.xmlrpc.CGInitBuild(PROG, nvr_data)
                break
            except GenericError as exc:
                if release and not source_build:
                    self.log.error("CGInitBuild failed, not retrying because"
                                   " release was explicitly specified in Dockerfile ")
                    raise RuntimeError(exc)

                if counter < KOJI_RESERVE_MAX_RETRIES:
                    self.log.info("retrying CGInitBuild")
                    time.sleep(KOJI_RESERVE_RETRY_DELAY)
                    if not source_build:
                        self.next_release_general(component, version, release,
                                                  release_label, dockerfile_labels)
                    else:
                        base_rel, base_suffix = release.rsplit('.', 1)
                        release = self.get_next_release_append(component, version, base_rel,
                                                               base_suffix=int(base_suffix)+1)
                else:
                    self.log.error("CGInitBuild failed, reached maximum number of retries %s",
                                   KOJI_RESERVE_MAX_RETRIES)
                    raise RuntimeError(exc)
            except Exception:
                self.log.error("CGInitBuild failed")
                raise

        self.workflow.reserved_build_id = reserve['build_id']
        self.workflow.reserved_token = reserve['token']
        if source_build:
            self.workflow.koji_source_nvr = nvr_data

    def check_build_existence_for_explicit_release(self, component, version, release):
        build_info = {'name': component, 'version': version, 'release': release}
        self.log.debug('checking that the build does not exist: %s', build_info)
        build = self.xmlrpc.getBuild(build_info)
        if build:
            raise RuntimeError('build already exists in Koji: {}-{}-{} ({})'
                               .format(component, version, release, build.get('id')))

<<<<<<< HEAD
    def add_release_env_var(self, parser):
        release_env_var = self.workflow.source.config.release_env_var
        final_labels = Labels(parser.labels)
        _, final_release = final_labels.get_name_and_value(Labels.LABEL_TYPE_RELEASE)
        if release_env_var:
            release_line = "ENV {}={}".format(release_env_var, final_release)
            parser.add_lines(release_line, at_start=True, all_stages=True)
=======
    def get_source_build_nvr(self, scratch=False):
        source_result = self.workflow.prebuild_results[PLUGIN_FETCH_SOURCES_KEY]
        koji_build_nvr = source_result['sources_for_nvr']

        koji_build = self.xmlrpc.getBuild(koji_build_nvr)
        build_component = "%s-source" % koji_build['name']
        build_version = koji_build['version']
        build_release = koji_build['release']
        self.workflow.koji_source_source_url = koji_build['source']

        if not scratch:
            next_release = self.get_next_release_append(build_component, build_version,
                                                        build_release)
        else:
            # for scratch source release we will just use original release with scratch string
            next_release = "%s.scratch" % koji_build['release']
        return {'name': build_component, 'version': build_version, 'release': next_release}
>>>>>>> d0eb23a4

    def run(self):
        """
        run the plugin
        """
        # source container build
        if PLUGIN_FETCH_SOURCES_KEY in self.workflow.prebuild_results:
            source_nvr = self.get_source_build_nvr(scratch=is_scratch_build())
            self.log.info("Setting source_build_nvr: %s", source_nvr)
            self.workflow.koji_source_nvr = source_nvr

            if self.reserve_build and not is_scratch_build():
                self.reserve_build_in_koji(source_nvr['name'], source_nvr['version'],
                                           source_nvr['release'], None, None, source_build=True)

            return

        parser = df_parser(self.workflow.builder.df_path, workflow=self.workflow)
        dockerfile_labels = parser.labels
        labels = Labels(dockerfile_labels)
        missing_labels = {}
        missing_value = 'missing'
        empty_value = 'empty'
        add_timestamp_to_release = (self.workflow.source.config.autorebuild
                                    .get('add_timestamp_to_release',
                                         False) and is_rebuild(self.workflow))
        timestamp = utcnow().strftime('%Y%m%d%H%M%S')

        component_label = labels.get_name(Labels.LABEL_TYPE_COMPONENT)
        try:
            component = dockerfile_labels[component_label]
        except KeyError:
            self.log.error("%s label: %s", missing_value, component_label)
            missing_labels[component_label] = missing_value

        version_label = labels.get_name(Labels.LABEL_TYPE_VERSION)
        try:
            version = dockerfile_labels[version_label]
            if not version:
                self.log.error('%s label: %s', empty_value, version_label)
                missing_labels[version_label] = empty_value
        except KeyError:
            self.log.error('%s label: %s', missing_value, version_label)
            missing_labels[version_label] = missing_value

        try:
            release_label, release = labels.get_name_and_value(Labels.LABEL_TYPE_RELEASE)
        except KeyError:
            release = None
        else:
            if not release:
                self.log.error('%s label: %s', empty_value, release_label)
                missing_labels[release_label] = empty_value

        if missing_labels:
            raise RuntimeError('Required labels are missing or empty or using'
                               ' undefined variables: {}'.format(missing_labels))

        # Always set preferred release label - other will be set if old-style
        # label is present
        release_label = labels.LABEL_NAMES[Labels.LABEL_TYPE_RELEASE][0]

        if release:
            if not self.append:
                if add_timestamp_to_release:
                    release = '%s.%s' % (release, timestamp)
                    self.log.debug("autorebuild with add_timestamp_to_release and "
                                   "release set explicitly, appending timestamp: %s", timestamp)
                else:
                    self.log.debug("release set explicitly so not incrementing")

                if not is_scratch_build():
                    self.check_build_existence_for_explicit_release(component, version, release)
                    dockerfile_labels[release_label] = release
                else:
                    return

        if not release or self.append:
            self.next_release_general(component, version, release, release_label,
                                      dockerfile_labels)

        if self.reserve_build and not is_scratch_build():
            self.reserve_build_in_koji(component, version, release, release_label,
                                       dockerfile_labels)

        self.add_release_env_var(parser)<|MERGE_RESOLUTION|>--- conflicted
+++ resolved
@@ -189,7 +189,6 @@
             raise RuntimeError('build already exists in Koji: {}-{}-{} ({})'
                                .format(component, version, release, build.get('id')))
 
-<<<<<<< HEAD
     def add_release_env_var(self, parser):
         release_env_var = self.workflow.source.config.release_env_var
         final_labels = Labels(parser.labels)
@@ -197,7 +196,7 @@
         if release_env_var:
             release_line = "ENV {}={}".format(release_env_var, final_release)
             parser.add_lines(release_line, at_start=True, all_stages=True)
-=======
+
     def get_source_build_nvr(self, scratch=False):
         source_result = self.workflow.prebuild_results[PLUGIN_FETCH_SOURCES_KEY]
         koji_build_nvr = source_result['sources_for_nvr']
@@ -215,7 +214,6 @@
             # for scratch source release we will just use original release with scratch string
             next_release = "%s.scratch" % koji_build['release']
         return {'name': build_component, 'version': build_version, 'release': next_release}
->>>>>>> d0eb23a4
 
     def run(self):
         """
